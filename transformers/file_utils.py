"""
Utilities for working with the local dataset cache.
This file is adapted from the AllenNLP library at https://github.com/allenai/allennlp
Copyright by the AllenNLP authors.
"""
from __future__ import (absolute_import, division, print_function, unicode_literals)

import sys
import json
import logging
import os
import six
import shutil
import tempfile
import fnmatch
from functools import wraps
from hashlib import sha256
from io import open

import boto3
from botocore.config import Config
from botocore.exceptions import ClientError
import requests
from tqdm.auto import tqdm
from contextlib import contextmanager

logger = logging.getLogger(__name__)  # pylint: disable=invalid-name

try:
<<<<<<< HEAD
    os.environ.setdefault('USE_TF', 'YES')
    if os.environ['USE_TF'].upper() in ('1', 'ON', 'YES'):
        import tensorflow as tf
        assert hasattr(tf, '__version__') and int(tf.__version__[0]) >= 2
        _tf_available = True  # pylint: disable=invalid-name
        logger.info("TensorFlow version {} available.".format(tf.__version__))
    else:
        logger.info("USE_TF override through env variable, disabling Tensorflow")
        _tf_available = False

except (ImportError, AssertionError):
    _tf_available = False  # pylint: disable=invalid-name

try:
    os.environ.setdefault('USE_TORCH', 'YES')
    if os.environ['USE_TORCH'].upper() in ('1', 'ON', 'YES'):
        import torch
        _torch_available = True  # pylint: disable=invalid-name
        logger.info("PyTorch version {} available.".format(torch.__version__))

    else:
        logger.info("USE_TORCH override through env variable, disabling PyTorch")
        _torch_available = False
=======
    import torch
    _torch_available = True  # pylint: disable=invalid-name
    logger.info("PyTorch version {} available.".format(torch.__version__))
>>>>>>> 33adab2b
except ImportError:
    _torch_available = False  # pylint: disable=invalid-name

try:
    import tensorflow as tf
    assert hasattr(tf, '__version__') and int(tf.__version__[0]) >= 2
    _tf_available = True  # pylint: disable=invalid-name
    logger.info("TensorFlow version {} available.".format(tf.__version__))
except (ImportError, AssertionError):
    _tf_available = False  # pylint: disable=invalid-name

try:
    from torch.hub import _get_torch_home
    torch_cache_home = _get_torch_home()
except ImportError:
    torch_cache_home = os.path.expanduser(
        os.getenv('TORCH_HOME', os.path.join(
            os.getenv('XDG_CACHE_HOME', '~/.cache'), 'torch')))
default_cache_path = os.path.join(torch_cache_home, 'transformers')

try:
    from urllib.parse import urlparse
except ImportError:
    from urlparse import urlparse

try:
    from pathlib import Path
    PYTORCH_PRETRAINED_BERT_CACHE = Path(
        os.getenv('PYTORCH_TRANSFORMERS_CACHE', os.getenv('PYTORCH_PRETRAINED_BERT_CACHE', default_cache_path)))
except (AttributeError, ImportError):
    PYTORCH_PRETRAINED_BERT_CACHE = os.getenv('PYTORCH_TRANSFORMERS_CACHE',
                                              os.getenv('PYTORCH_PRETRAINED_BERT_CACHE',
                                                        default_cache_path))

PYTORCH_TRANSFORMERS_CACHE = PYTORCH_PRETRAINED_BERT_CACHE  # Kept for backward compatibility
TRANSFORMERS_CACHE = PYTORCH_PRETRAINED_BERT_CACHE  # Kept for backward compatibility

WEIGHTS_NAME = "pytorch_model.bin"
TF2_WEIGHTS_NAME = 'tf_model.h5'
TF_WEIGHTS_NAME = 'model.ckpt'
CONFIG_NAME = "config.json"
MODEL_CARD_NAME = "model_card.json"

DUMMY_INPUTS = [[7, 6, 0, 0, 1], [1, 2, 3, 0, 0], [0, 0, 0, 4, 5]]
DUMMY_MASK = [[1, 1, 1, 1, 1], [1, 1, 1, 0, 0], [0, 0, 0, 1, 1]]

S3_BUCKET_PREFIX = "https://s3.amazonaws.com/models.huggingface.co/bert"


def is_torch_available():
    return _torch_available

def is_tf_available():

    return _tf_available

if not six.PY2:
    def add_start_docstrings(*docstr):
        def docstring_decorator(fn):
            fn.__doc__ = ''.join(docstr) + fn.__doc__
            return fn
        return docstring_decorator

    def add_end_docstrings(*docstr):
        def docstring_decorator(fn):
            fn.__doc__ = fn.__doc__ + ''.join(docstr)
            return fn
        return docstring_decorator
else:
    # Not possible to update class docstrings on python2
    def add_start_docstrings(*docstr):
        def docstring_decorator(fn):
            return fn
        return docstring_decorator

    def add_end_docstrings(*docstr):
        def docstring_decorator(fn):
            return fn
        return docstring_decorator


def is_remote_url(url_or_filename):
    parsed = urlparse(url_or_filename)
    return parsed.scheme in ('http', 'https', 's3')

def hf_bucket_url(identifier, postfix=None):
    if postfix is None:
        return "/".join((S3_BUCKET_PREFIX, identifier))
    else:
        return "/".join((S3_BUCKET_PREFIX, identifier, postfix))


def url_to_filename(url, etag=None):
    """
    Convert `url` into a hashed filename in a repeatable way.
    If `etag` is specified, append its hash to the url's, delimited
    by a period.
    If the url ends with .h5 (Keras HDF5 weights) ands '.h5' to the name
    so that TF 2.0 can identify it as a HDF5 file
    (see https://github.com/tensorflow/tensorflow/blob/00fad90125b18b80fe054de1055770cfb8fe4ba3/tensorflow/python/keras/engine/network.py#L1380)
    """
    url_bytes = url.encode('utf-8')
    url_hash = sha256(url_bytes)
    filename = url_hash.hexdigest()

    if etag:
        etag_bytes = etag.encode('utf-8')
        etag_hash = sha256(etag_bytes)
        filename += '.' + etag_hash.hexdigest()

    if url.endswith('.h5'):
        filename += '.h5'

    return filename


def filename_to_url(filename, cache_dir=None):
    """
    Return the url and etag (which may be ``None``) stored for `filename`.
    Raise ``EnvironmentError`` if `filename` or its stored metadata do not exist.
    """
    if cache_dir is None:
        cache_dir = TRANSFORMERS_CACHE
    if sys.version_info[0] == 3 and isinstance(cache_dir, Path):
        cache_dir = str(cache_dir)

    cache_path = os.path.join(cache_dir, filename)
    if not os.path.exists(cache_path):
        raise EnvironmentError("file {} not found".format(cache_path))

    meta_path = cache_path + '.json'
    if not os.path.exists(meta_path):
        raise EnvironmentError("file {} not found".format(meta_path))

    with open(meta_path, encoding="utf-8") as meta_file:
        metadata = json.load(meta_file)
    url = metadata['url']
    etag = metadata['etag']

    return url, etag


def cached_path(url_or_filename, cache_dir=None, force_download=False, proxies=None, resume_download=False):
    """
    Given something that might be a URL (or might be a local path),
    determine which. If it's a URL, download the file and cache it, and
    return the path to the cached file. If it's already a local path,
    make sure the file exists and then return the path.
    Args:
        cache_dir: specify a cache directory to save the file to (overwrite the default cache dir).
        force_download: if True, re-dowload the file even if it's already cached in the cache dir.
        resume_download: if True, resume the download if incompletly recieved file is found.
    """
    if cache_dir is None:
        cache_dir = TRANSFORMERS_CACHE
    if sys.version_info[0] == 3 and isinstance(url_or_filename, Path):
        url_or_filename = str(url_or_filename)
    if sys.version_info[0] == 3 and isinstance(cache_dir, Path):
        cache_dir = str(cache_dir)

    if is_remote_url(url_or_filename):
        # URL, so get it from the cache (downloading if necessary)
        return get_from_cache(url_or_filename, cache_dir=cache_dir,
            force_download=force_download, proxies=proxies,
            resume_download=resume_download)
    elif os.path.exists(url_or_filename):
        # File, and it exists.
        return url_or_filename
    elif urlparse(url_or_filename).scheme == '':
        # File, but it doesn't exist.
        raise EnvironmentError("file {} not found".format(url_or_filename))
    else:
        # Something unknown
        raise ValueError("unable to parse {} as a URL or as a local path".format(url_or_filename))


def split_s3_path(url):
    """Split a full s3 path into the bucket name and path."""
    parsed = urlparse(url)
    if not parsed.netloc or not parsed.path:
        raise ValueError("bad s3 path {}".format(url))
    bucket_name = parsed.netloc
    s3_path = parsed.path
    # Remove '/' at beginning of path.
    if s3_path.startswith("/"):
        s3_path = s3_path[1:]
    return bucket_name, s3_path


def s3_request(func):
    """
    Wrapper function for s3 requests in order to create more helpful error
    messages.
    """

    @wraps(func)
    def wrapper(url, *args, **kwargs):
        try:
            return func(url, *args, **kwargs)
        except ClientError as exc:
            if int(exc.response["Error"]["Code"]) == 404:
                raise EnvironmentError("file {} not found".format(url))
            else:
                raise

    return wrapper


@s3_request
def s3_etag(url, proxies=None):
    """Check ETag on S3 object."""
    s3_resource = boto3.resource("s3", config=Config(proxies=proxies))
    bucket_name, s3_path = split_s3_path(url)
    s3_object = s3_resource.Object(bucket_name, s3_path)
    return s3_object.e_tag


@s3_request
def s3_get(url, temp_file, proxies=None):
    """Pull a file directly from S3."""
    s3_resource = boto3.resource("s3", config=Config(proxies=proxies))
    bucket_name, s3_path = split_s3_path(url)
    s3_resource.Bucket(bucket_name).download_fileobj(s3_path, temp_file)


def http_get(url, temp_file, proxies=None, resume_size=0):
    headers={'Range':'bytes=%d-'%(resume_size,)} if resume_size > 0 else None
    response = requests.get(url, stream=True, proxies=proxies, headers=headers)
    if response.status_code == 416:  # Range not satisfiable
        return
    content_length = response.headers.get('Content-Length')
    total = resume_size + int(content_length) if content_length is not None else None
    progress = tqdm(unit="B", unit_scale=True, total=total, initial=resume_size, desc="Downloading")
    for chunk in response.iter_content(chunk_size=1024):
        if chunk: # filter out keep-alive new chunks
            progress.update(len(chunk))
            temp_file.write(chunk)
    progress.close()


def get_from_cache(url, cache_dir=None, force_download=False, proxies=None, etag_timeout=10, resume_download=False):
    """
    Given a URL, look for the corresponding dataset in the local cache.
    If it's not there, download it. Then return the path to the cached file.
    """
    if cache_dir is None:
        cache_dir = TRANSFORMERS_CACHE
    if sys.version_info[0] == 3 and isinstance(cache_dir, Path):
        cache_dir = str(cache_dir)
    if sys.version_info[0] == 2 and not isinstance(cache_dir, str):
        cache_dir = str(cache_dir)

    if not os.path.exists(cache_dir):
        os.makedirs(cache_dir)

    # Get eTag to add to filename, if it exists.
    if url.startswith("s3://"):
        etag = s3_etag(url, proxies=proxies)
    else:
        try:
            response = requests.head(url, allow_redirects=True, proxies=proxies, timeout=etag_timeout)
            if response.status_code != 200:
                etag = None
            else:
                etag = response.headers.get("ETag")
        except (EnvironmentError, requests.exceptions.Timeout):
            etag = None

    if sys.version_info[0] == 2 and etag is not None:
        etag = etag.decode('utf-8')
    filename = url_to_filename(url, etag)

    # get cache path to put the file
    cache_path = os.path.join(cache_dir, filename)

    # If we don't have a connection (etag is None) and can't identify the file
    # try to get the last downloaded one
    if not os.path.exists(cache_path) and etag is None:
        matching_files = fnmatch.filter(os.listdir(cache_dir), filename + '.*')
        matching_files = list(filter(lambda s: not s.endswith('.json'), matching_files))
        if matching_files:
            cache_path = os.path.join(cache_dir, matching_files[-1])

    if resume_download:
        incomplete_path = cache_path + '.incomplete'
        @contextmanager
        def _resumable_file_manager():
            with open(incomplete_path,'a+b') as f:
                yield f
            os.remove(incomplete_path)
        temp_file_manager = _resumable_file_manager
        if os.path.exists(incomplete_path):
            resume_size = os.stat(incomplete_path).st_size
        else:
            resume_size = 0
    else:
        temp_file_manager = tempfile.NamedTemporaryFile
        resume_size = 0

    if not os.path.exists(cache_path) or force_download:
        # Download to temporary file, then copy to cache dir once finished.
        # Otherwise you get corrupt cache entries if the download gets interrupted.
        with temp_file_manager() as temp_file:
            logger.info("%s not found in cache or force_download set to True, downloading to %s", url, temp_file.name)

            # GET file object
            if url.startswith("s3://"):
                if resume_download:
                    logger.warn('Warning: resumable downloads are not implemented for "s3://" urls')
                s3_get(url, temp_file, proxies=proxies)
            else:
                http_get(url, temp_file, proxies=proxies, resume_size=resume_size)

            # we are copying the file before closing it, so flush to avoid truncation
            temp_file.flush()
            # shutil.copyfileobj() starts at the current position, so go to the start
            temp_file.seek(0)

            logger.info("copying %s to cache at %s", temp_file.name, cache_path)
            with open(cache_path, 'wb') as cache_file:
                shutil.copyfileobj(temp_file, cache_file)

            logger.info("creating metadata file for %s", cache_path)
            meta = {'url': url, 'etag': etag}
            meta_path = cache_path + '.json'
            with open(meta_path, 'w') as meta_file:
                output_string = json.dumps(meta)
                if sys.version_info[0] == 2 and isinstance(output_string, str):
                    output_string = unicode(output_string, 'utf-8')  # The beauty of python 2
                meta_file.write(output_string)

            logger.info("removing temp file %s", temp_file.name)

    return cache_path<|MERGE_RESOLUTION|>--- conflicted
+++ resolved
@@ -27,7 +27,18 @@
 logger = logging.getLogger(__name__)  # pylint: disable=invalid-name
 
 try:
-<<<<<<< HEAD
+    os.environ.setdefault('USE_TORCH', 'YES')
+    if os.environ['USE_TORCH'].upper() in ('1', 'ON', 'YES'):
+        import torch
+        _torch_available = True  # pylint: disable=invalid-name
+        logger.info("PyTorch version {} available.".format(torch.__version__))
+    else:
+        logger.info("USE_TORCH override through env variable, disabling PyTorch")
+        _torch_available = False
+except ImportError:
+    _torch_available = False  # pylint: disable=invalid-name
+
+try:
     os.environ.setdefault('USE_TF', 'YES')
     if os.environ['USE_TF'].upper() in ('1', 'ON', 'YES'):
         import tensorflow as tf
@@ -37,33 +48,6 @@
     else:
         logger.info("USE_TF override through env variable, disabling Tensorflow")
         _tf_available = False
-
-except (ImportError, AssertionError):
-    _tf_available = False  # pylint: disable=invalid-name
-
-try:
-    os.environ.setdefault('USE_TORCH', 'YES')
-    if os.environ['USE_TORCH'].upper() in ('1', 'ON', 'YES'):
-        import torch
-        _torch_available = True  # pylint: disable=invalid-name
-        logger.info("PyTorch version {} available.".format(torch.__version__))
-
-    else:
-        logger.info("USE_TORCH override through env variable, disabling PyTorch")
-        _torch_available = False
-=======
-    import torch
-    _torch_available = True  # pylint: disable=invalid-name
-    logger.info("PyTorch version {} available.".format(torch.__version__))
->>>>>>> 33adab2b
-except ImportError:
-    _torch_available = False  # pylint: disable=invalid-name
-
-try:
-    import tensorflow as tf
-    assert hasattr(tf, '__version__') and int(tf.__version__[0]) >= 2
-    _tf_available = True  # pylint: disable=invalid-name
-    logger.info("TensorFlow version {} available.".format(tf.__version__))
 except (ImportError, AssertionError):
     _tf_available = False  # pylint: disable=invalid-name
 
